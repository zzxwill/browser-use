from collections.abc import Callable
from typing import TYPE_CHECKING

from langchain_core.language_models.chat_models import BaseChatModel
from pydantic import BaseModel, ConfigDict

from browser_use.browser import BrowserSession
<<<<<<< HEAD
from browser_use.filesystem.file_system import FileSystem
=======
from browser_use.browser.types import Page
>>>>>>> 09a8ee52

if TYPE_CHECKING:
	from browser_use.agent.service import Context


class RegisteredAction(BaseModel):
	"""Model for a registered action"""

	name: str
	description: str
	function: Callable
	param_model: type[BaseModel]

	# filters: provide specific domains or a function to determine whether the action should be available on the given page or not
	domains: list[str] | None = None  # e.g. ['*.google.com', 'www.bing.com', 'yahoo.*]
	page_filter: Callable[[Page], bool] | None = None

	model_config = ConfigDict(arbitrary_types_allowed=True)

	def prompt_description(self) -> str:
		"""Get a description of the action for the prompt"""
		skip_keys = ['title']
		s = f'{self.description}: \n'
		s += '{' + str(self.name) + ': '
		s += str(
			{
				k: {sub_k: sub_v for sub_k, sub_v in v.items() if sub_k not in skip_keys}
				for k, v in self.param_model.model_json_schema()['properties'].items()
			}
		)
		s += '}'
		return s


class ActionModel(BaseModel):
	"""Base model for dynamically created action models"""

	# this will have all the registered actions, e.g.
	# click_element = param_model = ClickElementParams
	# done = param_model = None
	#
	model_config = ConfigDict(arbitrary_types_allowed=True)

	def get_index(self) -> int | None:
		"""Get the index of the action"""
		# {'clicked_element': {'index':5}}
		params = self.model_dump(exclude_unset=True).values()
		if not params:
			return None
		for param in params:
			if param is not None and 'index' in param:
				return param['index']
		return None

	def set_index(self, index: int):
		"""Overwrite the index of the action"""
		# Get the action name and params
		action_data = self.model_dump(exclude_unset=True)
		action_name = next(iter(action_data.keys()))
		action_params = getattr(self, action_name)

		# Update the index directly on the model
		if hasattr(action_params, 'index'):
			action_params.index = index


class ActionRegistry(BaseModel):
	"""Model representing the action registry"""

	actions: dict[str, RegisteredAction] = {}

	@staticmethod
	def _match_domains(domains: list[str] | None, url: str) -> bool:
		"""
		Match a list of domain glob patterns against a URL.

		Args:
			domains: A list of domain patterns that can include glob patterns (* wildcard)
			url: The URL to match against

		Returns:
			True if the URL's domain matches the pattern, False otherwise
		"""

		if domains is None or not url:
			return True

		# Use the centralized URL matching logic from utils
		from browser_use.utils import match_url_with_domain_pattern

		for domain_pattern in domains:
			if match_url_with_domain_pattern(url, domain_pattern):
				return True
		return False

	@staticmethod
	def _match_page_filter(page_filter: Callable[[Page], bool] | None, page: Page) -> bool:
		"""Match a page filter against a page"""
		if page_filter is None:
			return True
		return page_filter(page)

	def get_prompt_description(self, page: Page | None = None) -> str:
		"""Get a description of all actions for the prompt

		Args:
			page: If provided, filter actions by page using page_filter and domains.

		Returns:
			A string description of available actions.
			- If page is None: return only actions with no page_filter and no domains (for system prompt)
			- If page is provided: return only filtered actions that match the current page (excluding unfiltered actions)
		"""
		if page is None:
			# For system prompt (no page provided), include only actions with no filters
			return '\n'.join(
				action.prompt_description()
				for action in self.actions.values()
				if action.page_filter is None and action.domains is None
			)

		# only include filtered actions for the current page
		filtered_actions = []
		for action in self.actions.values():
			if not (action.domains or action.page_filter):
				# skip actions with no filters, they are already included in the system prompt
				continue

			domain_is_allowed = self._match_domains(action.domains, page.url)
			page_is_allowed = self._match_page_filter(action.page_filter, page)

			if domain_is_allowed and page_is_allowed:
				filtered_actions.append(action)

		return '\n'.join(action.prompt_description() for action in filtered_actions)


class SpecialActionParameters(BaseModel):
	"""Model defining all special parameters that can be injected into actions"""

	model_config = ConfigDict(arbitrary_types_allowed=True)

	# optional user-provided context object passed down from Agent(context=...)
	# e.g. can contain anything, external db connections, file handles, queues, runtime config objects, etc.
	# that you might want to be able to access quickly from within many of your actions
	# browser-use code doesn't use this at all, we just pass it down to your actions for convenience
	context: 'Context | None' = None

	# browser-use session object, can be used to create new tabs, navigate, access playwright objects, etc.
	browser_session: BrowserSession | None = None

	# legacy support for actions that ask for the old model names
	browser: BrowserSession | None = None
	browser_context: BrowserSession | None = (
		None  # extra confusing, this is actually not referring to a playwright BrowserContext,
		# but rather the name for BrowserUse's own old BrowserContext object from <v0.2.0
		# should be deprecated then removed after v0.3.0 to avoid ambiguity
	)  # we can't change it too fast because many people's custom actions out in the wild expect this argument

	# actions can get the playwright Page, shortcut for page = await browser_session.get_current_page()
	page: Page | None = None

	# extra injected config if the action asks for these arg names
	page_extraction_llm: BaseChatModel | None = None
	file_system: FileSystem | None = None
	available_file_paths: list[str] | None = None
	has_sensitive_data: bool = False

	@classmethod
	def get_browser_requiring_params(cls) -> set[str]:
		"""Get parameter names that require browser_session"""
		return {'browser_session', 'browser', 'browser_context', 'page'}<|MERGE_RESOLUTION|>--- conflicted
+++ resolved
@@ -5,11 +5,8 @@
 from pydantic import BaseModel, ConfigDict
 
 from browser_use.browser import BrowserSession
-<<<<<<< HEAD
+from browser_use.browser.types import Page
 from browser_use.filesystem.file_system import FileSystem
-=======
-from browser_use.browser.types import Page
->>>>>>> 09a8ee52
 
 if TYPE_CHECKING:
 	from browser_use.agent.service import Context
